<<<<<<< HEAD
#  Copyright (c) ProrokLab.
#
#  This source code is licensed under the license found in the
#  LICENSE file in the root directory of this source tree.
=======
#  Copyright (c) 2022-2025.
#  ProrokLab (https://www.proroklab.org/)
#  All rights reserved.
>>>>>>> 6761c7ac
import math
from typing import Dict

import torch
from torch import Tensor

from vmas import render_interactively
from vmas.simulator.controllers.velocity_controller import VelocityController
from vmas.simulator.core import Agent, Box, Landmark, Line, Sphere, World
from vmas.simulator.joints import Joint
from vmas.simulator.scenario import BaseScenario
from vmas.simulator.utils import Color, ScenarioUtils, X, Y


def angle_to_vector(angle):
    return torch.cat([torch.cos(angle), torch.sin(angle)], dim=1)


def get_line_angle_0_90(rot: Tensor):
    angle = torch.abs(rot) % torch.pi
    other_angle = torch.pi - angle
    return torch.minimum(angle, other_angle)


def get_line_angle_0_180(rot):
    angle = rot % torch.pi
    return angle


def get_line_angle_dist_0_360(angle, goal):
    angle = angle_to_vector(angle)
    goal = angle_to_vector(goal)
    return -torch.einsum("bs,bs->b", angle, goal)


def get_line_angle_dist_0_180(angle, goal):
    angle = get_line_angle_0_180(angle)
    goal = get_line_angle_0_180(goal)
    return torch.minimum(
        (angle - goal).abs(),
        torch.minimum(
            (angle - (goal - torch.pi)).abs(),
            ((angle - torch.pi) - goal).abs(),
        ),
    ).squeeze(-1)


class Scenario(BaseScenario):
    def make_world(self, batch_dim: int, device: torch.device, **kwargs):
        self.fixed_passage = kwargs.pop("fixed_passage", False)
        self.joint_length = kwargs.pop("joint_length", 0.52)
        self.random_start_angle = kwargs.pop("random_start_angle", False)
        self.random_goal_angle = kwargs.pop("random_goal_angle", False)
        self.observe_joint_angle = kwargs.pop("observe_joint_angle", False)
        self.joint_angle_obs_noise = kwargs.pop("joint_angle_obs_noise", 0.0)
        self.asym_package = kwargs.pop("asym_package", False)
        self.mass_ratio = kwargs.pop("mass_ratio", 1)
        self.mass_position = kwargs.pop("mass_position", 0.75)
        self.max_speed_1 = kwargs.pop("max_speed_1", None)  # 0.1
        self.pos_shaping_factor = kwargs.pop("pos_shaping_factor", 1)
        self.rot_shaping_factor = kwargs.pop("rot_shaping_factor", 1)
        self.collision_reward = kwargs.pop("collision_reward", 0)
        self.energy_reward_coeff = kwargs.pop("energy_reward_coeff", 0)
        self.obs_noise = kwargs.pop("obs_noise", 0.0)
        self.n_passages = kwargs.pop("n_passages", 3)
        self.middle_angle_180 = kwargs.pop("middle_angle_180", False)
        self.use_vel_controller = kwargs.pop("use_vel_controller", False)
        ScenarioUtils.check_kwargs_consumed(kwargs)

        assert self.n_passages == 3 or self.n_passages == 4

        self.plot_grid = False
        self.visualize_semidims = False

        # Make world
        world = World(
            batch_dim,
            device,
            x_semidim=1,
            y_semidim=1,
            substeps=5 if not self.asym_package else 10,
            joint_force=700 if self.asym_package else 400,
            collision_force=2500 if self.asym_package else 1500,
            drag=0.25 if not self.asym_package else 0.15,
        )

        if not self.observe_joint_angle:
            assert self.joint_angle_obs_noise == 0

        self.n_agents = 2

        self.middle_angle = torch.zeros((world.batch_dim, 1), device=world.device)

        self.agent_radius = 0.03333
        self.agent_radius_2 = 3 * self.agent_radius
        self.mass_radius = self.agent_radius * (2 / 3)
        self.passage_width = 0.2
        self.passage_length = 0.1476
        self.scenario_length = 2 + 2 * self.agent_radius
        self.n_boxes = int(self.scenario_length // self.passage_length)
        self.min_collision_distance = 0.005

        cotnroller_params = [2.0, 10, 0.00001]

        # Add agents
        agent = Agent(
            name="agent_0",
            shape=Sphere(self.agent_radius),
            u_range=1,
            obs_noise=self.obs_noise,
            render_action=True,
            f_range=10,
        )
        agent.controller = VelocityController(
            agent, world, cotnroller_params, "standard"
        )
        world.add_agent(agent)
        agent = Agent(
            name="agent_1",
            shape=Sphere(self.agent_radius_2),
            u_range=1,
            mass=1 if self.asym_package else self.mass_ratio,
            max_speed=self.max_speed_1,
            obs_noise=self.obs_noise,
            render_action=True,
            f_range=10,
        )
        agent.controller = VelocityController(
            agent, world, cotnroller_params, "standard"
        )
        world.add_agent(agent)

        self.joint = Joint(
            world.agents[0],
            world.agents[1],
            anchor_a=(0, 0),
            anchor_b=(0, 0),
            dist=self.joint_length,
            rotate_a=True,
            rotate_b=True,
            collidable=False,
            width=0,
            mass=1,
        )
        world.add_joint(self.joint)

        if self.asym_package:

            def mass_collision_filter(e):
                return not isinstance(e.shape, Sphere)

            self.mass = Landmark(
                name="mass",
                shape=Sphere(radius=self.mass_radius),
                collide=True,
                movable=True,
                color=Color.BLACK,
                mass=self.mass_ratio,
                collision_filter=mass_collision_filter,
            )

            world.add_landmark(self.mass)

            joint = Joint(
                self.mass,
                self.joint.landmark,
                anchor_a=(0, 0),
                anchor_b=(self.mass_position, 0),
                dist=0,
                rotate_a=True,
                rotate_b=True,
            )
            world.add_joint(joint)

        self.goal = Landmark(
            name="joint_goal",
            shape=Line(length=self.joint_length),
            collide=False,
            color=Color.GREEN,
        )
        world.add_landmark(self.goal)

        self.walls = []
        for i in range(4):
            wall = Landmark(
                name=f"wall {i}",
                collide=True,
                shape=Line(length=2 + self.agent_radius * 2),
                color=Color.BLACK,
            )
            world.add_landmark(wall)
            self.walls.append(wall)

        self.create_passage_map(world)

        self.pos_rew = torch.zeros(batch_dim, device=device)
        self.rot_rew = self.pos_rew.clone()
        self.collision_rew = self.pos_rew.clone()
        self.energy_rew = self.pos_rew.clone()
        self.all_passed = torch.full((batch_dim,), False, device=device)

        return world

    def set_n_passages(self, val):
        if val == 4:
            self.middle_angle_180 = True
        elif val == 3:
            self.middle_angle_180 = False
        else:
            raise AssertionError()
        self.n_passages = val
        del self.world._landmarks[-self.n_boxes :]
        self.create_passage_map(self.world)
        self.reset_world_at()

    def reset_world_at(self, env_index: int = None):
        start_angle = torch.rand(
            (1, 1) if env_index is not None else (self.world.batch_dim, 1),
            device=self.world.device,
        )
        start_angle[start_angle >= 0.5] = torch.pi / 2
        start_angle[start_angle < 0.5] = -torch.pi / 2

        goal_angle = torch.zeros(
            (1, 1) if env_index is not None else (self.world.batch_dim, 1),
            device=self.world.device,
            dtype=torch.float32,
        ).uniform_(
            -torch.pi / 2 if self.random_goal_angle else torch.pi,
            torch.pi / 2 if self.random_goal_angle else torch.pi,
        )

        bigger_radius = max(self.agent_radius, self.agent_radius_2)

        start_delta_x = (self.joint_length / 2) * torch.cos(start_angle)
        start_delta_x_abs = start_delta_x.abs()
        min_x_start = -self.world.x_semidim + (bigger_radius + start_delta_x_abs)
        max_x_start = self.world.x_semidim - (bigger_radius + start_delta_x_abs)
        start_delta_y = (self.joint_length / 2) * torch.sin(start_angle)
        start_delta_y_abs = start_delta_y.abs()
        min_y_start = -self.world.y_semidim + (bigger_radius + start_delta_y_abs)
        max_y_start = -2 * bigger_radius - self.passage_width / 2 - start_delta_y_abs

        goal_delta_x = (self.joint_length / 2) * torch.cos(goal_angle)
        goal_delta_x_abs = goal_delta_x.abs()
        min_x_goal = -self.world.x_semidim + (bigger_radius + goal_delta_x_abs)
        max_x_goal = self.world.x_semidim - (bigger_radius + goal_delta_x_abs)
        goal_delta_y = (self.joint_length / 2) * torch.sin(goal_angle)
        goal_delta_y_abs = goal_delta_y.abs()
        min_y_goal = 2 * bigger_radius + self.passage_width / 2 + goal_delta_y_abs
        max_y_goal = self.world.y_semidim - (bigger_radius + goal_delta_y_abs)

        joint_pos = torch.cat(
            [
                (min_x_start - max_x_start)
                * torch.rand(
                    (1, 1) if env_index is not None else (self.world.batch_dim, 1),
                    device=self.world.device,
                    dtype=torch.float32,
                )
                + max_x_start,
                (min_y_start - max_y_start)
                * torch.rand(
                    (1, 1) if env_index is not None else (self.world.batch_dim, 1),
                    device=self.world.device,
                    dtype=torch.float32,
                )
                + max_y_start,
            ],
            dim=1,
        )
        goal_pos = torch.cat(
            [
                (min_x_goal - max_x_goal)
                * torch.rand(
                    (1, 1) if env_index is not None else (self.world.batch_dim, 1),
                    device=self.world.device,
                    dtype=torch.float32,
                )
                + max_x_goal,
                (min_y_goal - max_y_goal)
                * torch.rand(
                    (1, 1) if env_index is not None else (self.world.batch_dim, 1),
                    device=self.world.device,
                    dtype=torch.float32,
                )
                + max_y_goal,
            ],
            dim=1,
        )

        self.goal.set_pos(
            goal_pos,
            batch_index=env_index,
        )
        self.goal.set_rot(goal_angle, batch_index=env_index)

        agents = self.world.agents
        for i, agent in enumerate(agents):
            agent.controller.reset(env_index)
            if i == 0:
                agent.set_pos(
                    joint_pos - torch.cat([start_delta_x, start_delta_y], dim=1),
                    batch_index=env_index,
                )
            else:
                agent.set_pos(
                    joint_pos + torch.cat([start_delta_x, start_delta_y], dim=1),
                    batch_index=env_index,
                )

        if self.asym_package:
            self.mass.set_pos(
                joint_pos
                + self.mass_position
                * torch.cat([start_delta_x, start_delta_y], dim=1)
                * (1 if agents[0] == self.world.agents[0] else -1),
                batch_index=env_index,
            )

        self.spawn_passage_map(env_index)

        self.spawn_walls(env_index)

        if env_index is None:
            self.t = torch.zeros(
                self.world.batch_dim,
                device=self.world.device,
                dtype=torch.float32,
            )
            self.passed = torch.zeros((self.world.batch_dim,), device=self.world.device)

            self.joint.pos_shaping_pre = (
                torch.linalg.vector_norm(
                    self.joint.landmark.state.pos - self.pass_center, dim=1
                )
                * self.pos_shaping_factor
            )
            self.joint.pos_shaping_post = (
                torch.linalg.vector_norm(
                    self.joint.landmark.state.pos - self.goal.state.pos, dim=1
                )
                * self.pos_shaping_factor
            )

            self.joint.rot_shaping_pre = (
                get_line_angle_dist_0_360(
                    self.joint.landmark.state.rot, self.middle_angle
                )
                if not self.middle_angle_180
                else get_line_angle_dist_0_180(
                    self.joint.landmark.state.rot, self.middle_angle
                )
            ) * self.rot_shaping_factor

        else:
            self.t[env_index] = 0
            self.passed[env_index] = 0

            self.joint.pos_shaping_pre[env_index] = (
                torch.linalg.vector_norm(
                    self.joint.landmark.state.pos[env_index]
                    - self.pass_center[env_index]
                )
                * self.pos_shaping_factor
            )
            self.joint.pos_shaping_post[env_index] = (
                torch.linalg.vector_norm(
                    self.joint.landmark.state.pos[env_index]
                    - self.goal.state.pos[env_index],
                )
                * self.pos_shaping_factor
            )
            self.joint.rot_shaping_pre[env_index] = (
                get_line_angle_dist_0_360(
                    self.joint.landmark.state.rot[env_index].unsqueeze(-1),
                    self.middle_angle[env_index].unsqueeze(-1),
                )
                if not self.middle_angle_180
                else get_line_angle_dist_0_180(
                    self.joint.landmark.state.rot[env_index].unsqueeze(-1),
                    self.middle_angle[env_index].unsqueeze(-1),
                )
            ) * self.rot_shaping_factor

    def reward(self, agent: Agent):
        is_first = agent == self.world.agents[0]

        if is_first:
            self.t += 1
            self.rew = torch.zeros(
                self.world.batch_dim,
                device=self.world.device,
                dtype=torch.float32,
            )
            self.pos_rew[:] = 0
            self.rot_rew[:] = 0
            self.collision_rew[:] = 0
            self.energy_rew[:] = 0

            joint_passed = self.joint.landmark.state.pos[:, Y] > 0
            self.all_passed = (
                torch.stack([a.state.pos[:, Y] for a in self.world.agents], dim=1)
                > self.passage_width / 2
            ).all(dim=1)

            # Pos shaping
            joint_dist_to_closest_pass = (
                torch.linalg.vector_norm(
                    self.joint.landmark.state.pos - self.pass_center, dim=1
                )
                * self.pos_shaping_factor
            )
            joint_shaping = joint_dist_to_closest_pass * self.pos_shaping_factor
            self.pos_rew[~joint_passed] += (self.joint.pos_shaping_pre - joint_shaping)[
                ~joint_passed
            ]
            self.joint.pos_shaping_pre = joint_shaping

            joint_dist_to_goal = torch.linalg.vector_norm(
                self.joint.landmark.state.pos - self.goal.state.pos,
                dim=1,
            )
            joint_shaping = joint_dist_to_goal * self.pos_shaping_factor
            self.pos_rew[joint_passed] += (self.joint.pos_shaping_post - joint_shaping)[
                joint_passed
            ]
            self.joint.pos_shaping_post = joint_shaping

            # Rot shaping
            joint_dist_to_90_rot = (
                get_line_angle_dist_0_360(
                    self.joint.landmark.state.rot, self.middle_angle
                )
                if not self.middle_angle_180
                else get_line_angle_dist_0_180(
                    self.joint.landmark.state.rot, self.middle_angle
                )
            )
            joint_shaping = joint_dist_to_90_rot * self.rot_shaping_factor
            self.rot_rew += self.joint.rot_shaping_pre - joint_shaping
            self.joint.rot_shaping_pre = joint_shaping

            # Agent collisions
            if self.collision_reward != 0:
                for a in self.world.agents + ([self.mass] if self.asym_package else []):
                    for passage in self.passages:
                        if passage.collide:
                            self.collision_rew[
                                self.world.get_distance(a, passage)
                                <= self.min_collision_distance
                            ] += self.collision_reward
                for wall in self.walls:
                    self.collision_rew[
                        self.world.get_distance(a, wall) <= self.min_collision_distance
                    ] += self.collision_reward

            # Energy reward
            if self.energy_reward_coeff != 0:
                self.energy_expenditure = torch.stack(
                    [
                        torch.linalg.vector_norm(a.action.u, dim=-1)
                        / math.sqrt(
                            self.world.dim_p * ((a.u_range * a.u_multiplier) ** 2)
                        )
                        for a in self.world.agents
                    ],
                    dim=1,
                ).sum(-1)
                self.energy_rew = -self.energy_expenditure * self.energy_reward_coeff

            self.rew = (
                self.pos_rew + self.rot_rew + self.collision_rew + self.energy_rew
            )

        return self.rew

    def process_action(self, agent: Agent):
        if self.use_vel_controller:
            vel_is_zero = torch.linalg.vector_norm(agent.action.u, dim=1) < 1e-3
            agent.controller.reset(vel_is_zero)
            agent.controller.process_force()

    def is_out_or_touching_perimeter(self, agent: Agent):
        is_out_or_touching_perimeter = torch.full(
            (self.world.batch_dim,), False, device=self.world.device
        )
        is_out_or_touching_perimeter += agent.state.pos[:, X] >= self.world.x_semidim
        is_out_or_touching_perimeter += agent.state.pos[:, X] <= -self.world.x_semidim
        is_out_or_touching_perimeter += agent.state.pos[:, Y] >= self.world.y_semidim
        is_out_or_touching_perimeter += agent.state.pos[:, Y] <= -self.world.y_semidim
        return is_out_or_touching_perimeter

    def observation(self, agent: Agent):
        if self.observe_joint_angle:
            joint_angle = self.joint.landmark.state.rot
            angle_noise = (
                torch.randn(
                    *joint_angle.shape,
                    device=self.world.device,
                    dtype=torch.float32,
                )
                * self.joint_angle_obs_noise
                if self.joint_angle_obs_noise
                else 0.0
            )
            joint_angle += angle_noise

        observations = [
            agent.state.pos,
            agent.state.vel,
            agent.state.pos - self.goal.state.pos,
            agent.state.pos - self.big_passage_pos,
            agent.state.pos - self.small_passage_pos,
            angle_to_vector(self.goal.state.rot),
        ] + ([angle_to_vector(joint_angle)] if self.observe_joint_angle else [])

        if self.obs_noise > 0:
            for i, obs in enumerate(observations):
                noise = torch.zeros(*obs.shape, device=self.world.device,).uniform_(
                    -self.obs_noise,
                    self.obs_noise,
                )
                observations[i] = obs + noise
        return torch.cat(
            observations,
            dim=-1,
        )

    def done(self):
        return torch.all(
            (
                torch.linalg.vector_norm(
                    self.joint.landmark.state.pos - self.goal.state.pos, dim=1
                )
                <= 0.01
            )
            * (
                get_line_angle_dist_0_180(
                    self.joint.landmark.state.rot, self.goal.state.rot
                ).unsqueeze(-1)
                <= 0.01
            ),
            dim=1,
        )

    def info(self, agent: Agent) -> Dict[str, Tensor]:
        is_first = self.world.agents[0] == agent
        if is_first:
            just_passed = self.all_passed * (self.passed == 0)
            self.passed[just_passed] = 100
            self.info_stored = {
                "pos_rew": self.pos_rew,
                "rot_rew": self.rot_rew,
                "collision_rew": self.collision_rew,
                "energy_rew": self.energy_rew,
                "passed": just_passed.to(torch.int),
            }
        return self.info_stored

    def create_passage_map(self, world: World):
        # Add landmarks
        self.passages = []
        self.collide_passages = []
        self.non_collide_passages = []

        def is_passage(i):
            return i < self.n_passages

        for i in range(self.n_boxes):
            passage = Landmark(
                name=f"passage {i}",
                collide=not is_passage(i),
                movable=False,
                shape=Box(length=self.passage_length, width=self.passage_width),
                color=Color.RED,
                collision_filter=lambda e: not isinstance(e.shape, Box),
            )
            if not passage.collide:
                self.non_collide_passages.append(passage)
            else:
                self.collide_passages.append(passage)
            self.passages.append(passage)
            world.add_landmark(passage)

    def spawn_passage_map(self, env_index):
        if self.fixed_passage:
            big_passage_start_index = torch.full(
                (self.world.batch_dim,) if env_index is None else (1,),
                5,
                device=self.world.device,
            )
            small_left_or_right = torch.full(
                (self.world.batch_dim,) if env_index is None else (1,),
                1,
                device=self.world.device,
            )
        else:
            big_passage_start_index = torch.randint(
                0,
                self.n_boxes - 1,
                (self.world.batch_dim,) if env_index is None else (1,),
                device=self.world.device,
            )
            small_left_or_right = torch.randint(
                0,
                2,
                (self.world.batch_dim,) if env_index is None else (1,),
                device=self.world.device,
            )

        small_left_or_right[
            big_passage_start_index > self.n_boxes - 1 - (self.n_passages + 1)
        ] = 0
        small_left_or_right[big_passage_start_index < self.n_passages] = 1
        small_left_or_right[small_left_or_right == 0] -= 3
        small_left_or_right[small_left_or_right == 1] += 3

        def is_passage(i):
            is_pass = big_passage_start_index == i
            is_pass += big_passage_start_index == i - 1
            is_pass += big_passage_start_index + small_left_or_right == i
            if self.n_passages == 4:
                is_pass += (
                    big_passage_start_index + small_left_or_right
                    == i - torch.sign(small_left_or_right)
                )
            return is_pass

        def get_pos(i):
            pos = torch.tensor(
                [
                    -1 - self.agent_radius + self.passage_length / 2,
                    0.0,
                ],
                dtype=torch.float32,
                device=self.world.device,
            ).repeat(i.shape[0], 1)
            pos[:, X] += self.passage_length * i
            return pos

        for index, i in enumerate(
            [
                big_passage_start_index,
                big_passage_start_index + 1,
                big_passage_start_index + small_left_or_right,
            ]
            + (
                [
                    big_passage_start_index
                    + small_left_or_right
                    + torch.sign(small_left_or_right)
                ]
                if self.n_passages == 4
                else []
            )
        ):
            self.non_collide_passages[index].is_rendering[:] = False
            self.non_collide_passages[index].set_pos(get_pos(i), batch_index=env_index)

        big_passage_pos = (
            get_pos(big_passage_start_index) + get_pos(big_passage_start_index + 1)
        ) / 2
        small_passage_pos = get_pos(big_passage_start_index + small_left_or_right)
        pass_center = (big_passage_pos + small_passage_pos) / 2

        if env_index is None:
            self.small_left_or_right = small_left_or_right
            self.pass_center = pass_center
            self.big_passage_pos = big_passage_pos
            self.small_passage_pos = small_passage_pos
            self.middle_angle[small_left_or_right > 0] = torch.pi
            self.middle_angle[small_left_or_right < 0] = 0
        else:
            self.pass_center[env_index] = pass_center
            self.small_left_or_right[env_index] = small_left_or_right
            self.big_passage_pos[env_index] = big_passage_pos
            self.small_passage_pos[env_index] = small_passage_pos
            self.middle_angle[env_index] = (
                0 if small_left_or_right.item() < 0 else torch.pi
            )

        i = torch.zeros(
            (self.world.batch_dim,) if env_index is None else (1,),
            dtype=torch.int,
            device=self.world.device,
        )
        for passage in self.collide_passages:
            is_pass = is_passage(i)
            while is_pass.any():
                i[is_pass] += 1
                is_pass = is_passage(i)
            passage.set_pos(get_pos(i), batch_index=env_index)
            i += 1

    def spawn_walls(self, env_index):
        for i, wall in enumerate(self.walls):
            wall.set_pos(
                torch.tensor(
                    [
                        (
                            0.0
                            if i % 2
                            else (
                                self.world.x_semidim + self.agent_radius
                                if i == 0
                                else -self.world.x_semidim - self.agent_radius
                            )
                        ),
                        (
                            0.0
                            if not i % 2
                            else (
                                self.world.y_semidim + self.agent_radius
                                if i == 1
                                else -self.world.y_semidim - self.agent_radius
                            )
                        ),
                    ],
                    device=self.world.device,
                ),
                batch_index=env_index,
            )
            wall.set_rot(
                torch.tensor(
                    [torch.pi / 2 if not i % 2 else 0.0],
                    device=self.world.device,
                ),
                batch_index=env_index,
            )

    def extra_render(self, env_index: int = 0):
        from vmas.simulator import rendering

        geoms = []

        # Agent goal circles
        color = self.goal.color
        if isinstance(color, torch.Tensor) and len(color.shape) > 1:
            color = color[env_index]
        goal_agent_1 = rendering.make_circle(self.agent_radius)
        xform = rendering.Transform()
        goal_agent_1.add_attr(xform)
        xform.set_translation(
            self.goal.state.pos[env_index][X]
            - self.joint_length / 2 * math.cos(self.goal.state.rot[env_index]),
            self.goal.state.pos[env_index][Y]
            - self.joint_length / 2 * math.sin(self.goal.state.rot[env_index]),
        )

        goal_agent_1.set_color(*color)
        geoms.append(goal_agent_1)
        goal_agent_2 = rendering.make_circle(self.agent_radius)
        xform = rendering.Transform()
        goal_agent_2.add_attr(xform)
        xform.set_translation(
            self.goal.state.pos[env_index][X]
            + self.joint_length / 2 * math.cos(self.goal.state.rot[env_index]),
            self.goal.state.pos[env_index][Y]
            + self.joint_length / 2 * math.sin(self.goal.state.rot[env_index]),
        )
        goal_agent_2.set_color(*color)
        geoms.append(goal_agent_2)

        return geoms


if __name__ == "__main__":
    render_interactively(__file__, control_two_agents=True)<|MERGE_RESOLUTION|>--- conflicted
+++ resolved
@@ -1,13 +1,7 @@
-<<<<<<< HEAD
 #  Copyright (c) ProrokLab.
 #
 #  This source code is licensed under the license found in the
 #  LICENSE file in the root directory of this source tree.
-=======
-#  Copyright (c) 2022-2025.
-#  ProrokLab (https://www.proroklab.org/)
-#  All rights reserved.
->>>>>>> 6761c7ac
 import math
 from typing import Dict
 
