#  Copyright (c) 2023-2024.
#  ProrokLab (https://www.proroklab.org/)
#  All rights reserved.
<<<<<<< HEAD
import typing
from typing import Dict, Callable
=======
from typing import Callable, Dict
>>>>>>> 243d4740

import torch
from torch import Tensor
from torch.distributions import MultivariateNormal

from vmas import render_interactively
from vmas.simulator.core import Agent, Entity, Line, Sphere, World
from vmas.simulator.scenario import BaseScenario
from vmas.simulator.sensors import Lidar
from vmas.simulator.utils import Color, X, Y


class Scenario(BaseScenario):
    def make_world(self, batch_dim: int, device: torch.device, **kwargs):
        self.n_agents = kwargs.get("n_agents", 3)
        self.shared_rew = kwargs.get("shared_rew", True)

        self.comms_range = kwargs.get("comms_range", 0.0)
        self.lidar_range = kwargs.get("lidar_range", 0.2)
        self.agent_radius = kwargs.get("agent_radius", 0.025)
        self.xdim = kwargs.get("xdim", 1)
        self.ydim = kwargs.get("ydim", 1)
        self.grid_spacing = kwargs.get("grid_spacing", 0.05)

        self.n_gaussians = kwargs.get("n_gaussians", 3)
        self.cov = kwargs.get("cov", 0.05)
        self.collisions = kwargs.get("collisions", True)
        self.spawn_same_pos = kwargs.get("spawn_same_pos", False)
        self.norm = kwargs.get("norm", True)

        assert not (self.spawn_same_pos and self.collisions)
        assert (self.xdim / self.grid_spacing) % 1 == 0 and (
            self.ydim / self.grid_spacing
        ) % 1 == 0
        self.covs = (
            [self.cov] * self.n_gaussians if isinstance(self.cov, float) else self.cov
        )
        assert len(self.covs) == self.n_gaussians

        self.plot_grid = False
        self.n_x_cells = int((2 * self.xdim) / self.grid_spacing)
        self.n_y_cells = int((2 * self.ydim) / self.grid_spacing)
        self.max_pdf = torch.zeros((batch_dim,), device=device, dtype=torch.float32)
        self.alpha_plot: float = 0.5

        self.agent_xspawn_range = 0 if self.spawn_same_pos else self.xdim
        self.agent_yspawn_range = 0 if self.spawn_same_pos else self.ydim
        self.x_semidim = self.xdim - self.agent_radius
        self.y_semidim = self.ydim - self.agent_radius

        # Make world
        world = World(
            batch_dim,
            device,
            x_semidim=self.x_semidim,
            y_semidim=self.y_semidim,
        )
        entity_filter_agents: Callable[[Entity], bool] = lambda e: isinstance(e, Agent)
        for i in range(self.n_agents):
            agent = Agent(
                name=f"agent_{i}",
                render_action=True,
                collide=self.collisions,
                shape=Sphere(radius=self.agent_radius),
                sensors=(
                    [
                        Lidar(
                            world,
                            angle_start=0.05,
                            angle_end=2 * torch.pi + 0.05,
                            n_rays=12,
                            max_range=self.lidar_range,
                            entity_filter=entity_filter_agents,
                        ),
                    ]
                    if self.collisions
                    else None
                ),
            )

            world.add_agent(agent)

        self.sampled = torch.zeros(
            (batch_dim, self.n_x_cells, self.n_y_cells),
            device=device,
            dtype=torch.bool,
        )

        self.locs = [
            torch.zeros((batch_dim, world.dim_p), device=device, dtype=torch.float32)
            for _ in range(self.n_gaussians)
        ]
        self.cov_matrices = [
            torch.tensor(
                [[cov, 0], [0, cov]], dtype=torch.float32, device=device
            ).expand(batch_dim, world.dim_p, world.dim_p)
            for cov in self.covs
        ]

        return world

    def reset_world_at(self, env_index: int = None):
        for i in range(len(self.locs)):
            x = torch.zeros(
                (1,) if env_index is not None else (self.world.batch_dim, 1),
                device=self.world.device,
                dtype=torch.float32,
            ).uniform_(-self.xdim, self.xdim)
            y = torch.zeros(
                (1,) if env_index is not None else (self.world.batch_dim, 1),
                device=self.world.device,
                dtype=torch.float32,
            ).uniform_(-self.ydim, self.ydim)
            new_loc = torch.cat([x, y], dim=-1)
            if env_index is None:
                self.locs[i] = new_loc
            else:
                self.locs[i][env_index] = new_loc

        self.gaussians = [
            MultivariateNormal(
                loc=loc,
                covariance_matrix=cov_matrix,
            )
            for loc, cov_matrix in zip(self.locs, self.cov_matrices)
        ]

        if env_index is None:
            self.max_pdf[:] = 0
            self.sampled[:] = False
        else:
            self.max_pdf[env_index] = 0
            self.sampled[env_index] = False
        self.nomrlize_pdf(env_index=env_index)

        for agent in self.world.agents:
            agent.set_pos(
                torch.cat(
                    [
                        torch.zeros(
                            (
                                (1, 1)
                                if env_index is not None
                                else (self.world.batch_dim, 1)
                            ),
                            device=self.world.device,
                            dtype=torch.float32,
                        ).uniform_(-self.agent_xspawn_range, self.agent_xspawn_range),
                        torch.zeros(
                            (
                                (1, 1)
                                if env_index is not None
                                else (self.world.batch_dim, 1)
                            ),
                            device=self.world.device,
                            dtype=torch.float32,
                        ).uniform_(-self.agent_yspawn_range, self.agent_yspawn_range),
                    ],
                    dim=-1,
                ),
                batch_index=env_index,
            )
            agent.sample = self.sample(agent.state.pos, norm=self.norm)

    def sample(
        self,
        pos,
        update_sampled_flag: bool = False,
        norm: bool = True,
    ):
        out_of_bounds = (
            (pos[:, X] < -self.xdim)
            + (pos[:, X] > self.xdim)
            + (pos[:, Y] < -self.ydim)
            + (pos[:, Y] > self.ydim)
        )
        pos[:, X].clamp_(-self.world.x_semidim, self.world.x_semidim)
        pos[:, Y].clamp_(-self.world.y_semidim, self.world.y_semidim)

        index = pos / self.grid_spacing
        index[:, X] += self.n_x_cells / 2
        index[:, Y] += self.n_y_cells / 2
        index = index.to(torch.long)
        v = torch.stack(
            [gaussian.log_prob(pos).exp() for gaussian in self.gaussians],
            dim=-1,
        ).sum(-1)
        if norm:
            v = v / self.max_pdf

        sampled = self.sampled[
            torch.arange(self.world.batch_dim), index[:, 0], index[:, 1]
        ]

        v[sampled + out_of_bounds] = 0
        if update_sampled_flag:
            self.sampled[
                torch.arange(self.world.batch_dim), index[:, 0], index[:, 1]
            ] = True

        return v

    def sample_single_env(
        self,
        pos,
        env_index,
        norm: bool = True,
    ):
        pos = pos.view(-1, self.world.dim_p)

        out_of_bounds = (
            (pos[:, X] < -self.xdim)
            + (pos[:, X] > self.xdim)
            + (pos[:, Y] < -self.ydim)
            + (pos[:, Y] > self.ydim)
        )
        pos[:, X].clamp_(-self.x_semidim, self.x_semidim)
        pos[:, Y].clamp_(-self.y_semidim, self.y_semidim)

        index = pos / self.grid_spacing
        index[:, X] += self.n_x_cells / 2
        index[:, Y] += self.n_y_cells / 2
        index = index.to(torch.long)

        pos = pos.unsqueeze(1).expand(pos.shape[0], self.world.batch_dim, 2)

        v = torch.stack(
            [gaussian.log_prob(pos).exp() for gaussian in self.gaussians],
            dim=-1,
        ).sum(-1)[:, env_index]
        if norm:
            v = v / self.max_pdf[env_index]

        sampled = self.sampled[env_index, index[:, 0], index[:, 1]]

        v[sampled + out_of_bounds] = 0

        return v

    def nomrlize_pdf(self, env_index: int = None):
        xpoints = torch.arange(
            -self.xdim, self.xdim, self.grid_spacing, device=self.world.device
        )
        ypoints = torch.arange(
            -self.ydim, self.ydim, self.grid_spacing, device=self.world.device
        )
        if env_index is not None:
            ygrid, xgrid = torch.meshgrid(ypoints, xpoints, indexing="ij")
            pos = torch.stack((xgrid, ygrid), dim=-1).reshape(-1, 2)
            sample = self.sample_single_env(pos, env_index, norm=False)
            self.max_pdf[env_index] = sample.max()
        else:
            for x in xpoints:
                for y in ypoints:
                    pos = torch.tensor(
                        [x, y], device=self.world.device, dtype=torch.float32
                    ).repeat(self.world.batch_dim, 1)
                    sample = self.sample(pos, norm=False)
                    self.max_pdf = torch.maximum(self.max_pdf, sample)

    def reward(self, agent: Agent) -> Tensor:
        is_first = self.world.agents.index(agent) == 0
        if is_first:
            for a in self.world.agents:
                a.sample = self.sample(
                    a.state.pos, update_sampled_flag=True, norm=self.norm
                )
            self.sampling_rew = torch.stack(
                [a.sample for a in self.world.agents], dim=-1
            ).sum(-1)

        return self.sampling_rew if self.shared_rew else agent.sample

    def observation(self, agent: Agent) -> Tensor:
<<<<<<< HEAD
        # Removed vel
        observations = self.observation_from_pos(agent.state.pos)
=======
        observations = [
            agent.state.pos,
            agent.state.vel,
            agent.sensors[0].measure(),
        ]
>>>>>>> 243d4740

        if self.collisions:
            observations += torch.cat(
                [observations, agent.sensors[0].measure()], dim=-1
            )

        return observations

    def observation_from_pos(self, pos: Tensor, env_index: typing.Optional[int] = None):
        samples = []
        in_pos = pos
        for delta in [
            [self.grid_spacing, 0],
            [-self.grid_spacing, 0],
            [0, self.grid_spacing],
            [0, -self.grid_spacing],
            [-self.grid_spacing, -self.grid_spacing],
            [self.grid_spacing, -self.grid_spacing],
            [-self.grid_spacing, self.grid_spacing],
            [self.grid_spacing, self.grid_spacing],
        ]:
            pos = in_pos + torch.tensor(
                delta,
                device=self.world.device,
                dtype=torch.float32,
            )
            if env_index is not None:
                samples.append(
                    self.sample_single_env(pos, env_index=env_index).unsqueeze(-1)
                )
            else:
                samples.append(
                    self.sample(
                        pos, update_sampled_flag=False, norm=self.norm
                    ).unsqueeze(-1)
                )

        return torch.cat(
            [pos] + samples,
            dim=-1,
        )

    def info(self, agent: Agent) -> Dict[str, Tensor]:
        return {"agent_sample": agent.sample}

    def density_for_plot(self, env_index):
        def f(x):
            sample = self.sample_single_env(
                torch.tensor(x, dtype=torch.float32, device=self.world.device),
                env_index=env_index,
            )

            return sample

        return f

    def extra_render(self, env_index: int = 0):
        from vmas.simulator import rendering
        from vmas.simulator.rendering import render_function_util

        # Function
        geoms = [
            render_function_util(
                f=self.density_for_plot(env_index=env_index),
                plot_range=(self.xdim, self.ydim),
                cmap_alpha=self.alpha_plot,
            )
        ]

        # Communication lines
        for i, agent1 in enumerate(self.world.agents):
            for j, agent2 in enumerate(self.world.agents):
                if j <= i:
                    continue
                agent_dist = torch.linalg.vector_norm(
                    agent1.state.pos - agent2.state.pos, dim=-1
                )
                if agent_dist[env_index] <= self.comms_range:
                    color = Color.BLACK.value
                    line = rendering.Line(
                        (agent1.state.pos[env_index]),
                        (agent2.state.pos[env_index]),
                        width=1,
                    )
                    xform = rendering.Transform()
                    line.add_attr(xform)
                    line.set_color(*color)
                    geoms.append(line)

        # Perimeter
        for i in range(4):
            geom = Line(
                length=2
                * ((self.ydim if i % 2 == 0 else self.xdim) - self.agent_radius)
                + self.agent_radius * 2
            ).get_geometry()
            xform = rendering.Transform()
            geom.add_attr(xform)

            xform.set_translation(
                (
                    0.0
                    if i % 2
                    else (
                        self.x_semidim + self.agent_radius
                        if i == 0
                        else -self.x_semidim - self.agent_radius
                    )
                ),
                (
                    0.0
                    if not i % 2
                    else (
                        self.y_semidim + self.agent_radius
                        if i == 1
                        else -self.y_semidim - self.agent_radius
                    )
                ),
            )
            xform.set_rotation(torch.pi / 2 if not i % 2 else 0.0)
            color = Color.BLACK.value
            if isinstance(color, torch.Tensor) and len(color.shape) > 1:
                color = color[env_index]
            geom.set_color(*color)
            geoms.append(geom)

        return geoms


if __name__ == "__main__":
    render_interactively(__file__, control_two_agents=True)<|MERGE_RESOLUTION|>--- conflicted
+++ resolved
@@ -1,12 +1,8 @@
 #  Copyright (c) 2023-2024.
 #  ProrokLab (https://www.proroklab.org/)
 #  All rights reserved.
-<<<<<<< HEAD
 import typing
-from typing import Dict, Callable
-=======
 from typing import Callable, Dict
->>>>>>> 243d4740
 
 import torch
 from torch import Tensor
@@ -71,20 +67,18 @@
                 render_action=True,
                 collide=self.collisions,
                 shape=Sphere(radius=self.agent_radius),
-                sensors=(
-                    [
-                        Lidar(
-                            world,
-                            angle_start=0.05,
-                            angle_end=2 * torch.pi + 0.05,
-                            n_rays=12,
-                            max_range=self.lidar_range,
-                            entity_filter=entity_filter_agents,
-                        ),
-                    ]
-                    if self.collisions
-                    else None
-                ),
+                sensors=[
+                    Lidar(
+                        world,
+                        angle_start=0.05,
+                        angle_end=2 * torch.pi + 0.05,
+                        n_rays=12,
+                        max_range=self.lidar_range,
+                        entity_filter=entity_filter_agents,
+                    ),
+                ]
+                if self.collisions
+                else None,
             )
 
             world.add_agent(agent)
@@ -109,7 +103,7 @@
         return world
 
     def reset_world_at(self, env_index: int = None):
-        for i in range(len(self.locs)):
+        for i in self.locs:
             x = torch.zeros(
                 (1,) if env_index is not None else (self.world.batch_dim, 1),
                 device=self.world.device,
@@ -147,20 +141,16 @@
                 torch.cat(
                     [
                         torch.zeros(
-                            (
-                                (1, 1)
-                                if env_index is not None
-                                else (self.world.batch_dim, 1)
-                            ),
+                            (1, 1)
+                            if env_index is not None
+                            else (self.world.batch_dim, 1),
                             device=self.world.device,
                             dtype=torch.float32,
                         ).uniform_(-self.agent_xspawn_range, self.agent_xspawn_range),
                         torch.zeros(
-                            (
-                                (1, 1)
-                                if env_index is not None
-                                else (self.world.batch_dim, 1)
-                            ),
+                            (1, 1)
+                            if env_index is not None
+                            else (self.world.batch_dim, 1),
                             device=self.world.device,
                             dtype=torch.float32,
                         ).uniform_(-self.agent_yspawn_range, self.agent_yspawn_range),
@@ -191,8 +181,7 @@
         index[:, Y] += self.n_y_cells / 2
         index = index.to(torch.long)
         v = torch.stack(
-            [gaussian.log_prob(pos).exp() for gaussian in self.gaussians],
-            dim=-1,
+            [gaussian.log_prob(pos).exp() for gaussian in self.gaussians], dim=-1
         ).sum(-1)
         if norm:
             v = v / self.max_pdf
@@ -234,8 +223,7 @@
         pos = pos.unsqueeze(1).expand(pos.shape[0], self.world.batch_dim, 2)
 
         v = torch.stack(
-            [gaussian.log_prob(pos).exp() for gaussian in self.gaussians],
-            dim=-1,
+            [gaussian.log_prob(pos).exp() for gaussian in self.gaussians], dim=-1
         ).sum(-1)[:, env_index]
         if norm:
             v = v / self.max_pdf[env_index]
@@ -281,16 +269,8 @@
         return self.sampling_rew if self.shared_rew else agent.sample
 
     def observation(self, agent: Agent) -> Tensor:
-<<<<<<< HEAD
         # Removed vel
         observations = self.observation_from_pos(agent.state.pos)
-=======
-        observations = [
-            agent.state.pos,
-            agent.state.vel,
-            agent.sensors[0].measure(),
-        ]
->>>>>>> 243d4740
 
         if self.collisions:
             observations += torch.cat(
@@ -391,23 +371,19 @@
             geom.add_attr(xform)
 
             xform.set_translation(
-                (
-                    0.0
-                    if i % 2
-                    else (
-                        self.x_semidim + self.agent_radius
-                        if i == 0
-                        else -self.x_semidim - self.agent_radius
-                    )
+                0.0
+                if i % 2
+                else (
+                    self.x_semidim + self.agent_radius
+                    if i == 0
+                    else -self.x_semidim - self.agent_radius
                 ),
-                (
-                    0.0
-                    if not i % 2
-                    else (
-                        self.y_semidim + self.agent_radius
-                        if i == 1
-                        else -self.y_semidim - self.agent_radius
-                    )
+                0.0
+                if not i % 2
+                else (
+                    self.y_semidim + self.agent_radius
+                    if i == 1
+                    else -self.y_semidim - self.agent_radius
                 ),
             )
             xform.set_rotation(torch.pi / 2 if not i % 2 else 0.0)
