#  Copyright (c) 2022-2024.
#  ProrokLab (https://www.proroklab.org/)
#  All rights reserved.
import random
from ctypes import byref
from typing import List, Tuple, Callable, Optional, Union, Dict

import numpy as np
import torch
from gym import spaces
from torch import Tensor

from vmas.simulator.core import Agent, TorchVectorizedObject
from vmas.simulator.scenario import BaseScenario
import vmas.simulator.utils
from vmas.simulator.utils import (
    VIEWER_MIN_ZOOM,
    AGENT_OBS_TYPE,
    X,
    Y,
    ALPHABET,
    DEVICE_TYPING,
    override,
    TorchUtils,
)


# environment for all agents in the multiagent world
# currently code assumes that no agents will be created/destroyed at runtime!
class Environment(TorchVectorizedObject):
    metadata = {
        "render.modes": ["human", "rgb_array"],
        "runtime.vectorized": True,
    }

    def __init__(
        self,
        scenario: BaseScenario,
        num_envs: int = 32,
        device: DEVICE_TYPING = "cpu",
        max_steps: Optional[int] = None,
        continuous_actions: bool = True,
        seed: Optional[int] = None,
        dict_spaces: bool = False,
<<<<<<< HEAD
        clamp_actions: bool = False,
=======
        multidiscrete_actions: bool = False,
>>>>>>> f09a406a
        **kwargs,
    ):
        if multidiscrete_actions:
            assert (
                not continuous_actions
            ), "When asking for multidiscrete_actions, make sure continuous_actions=False"

        self.scenario = scenario
        self.num_envs = num_envs
        TorchVectorizedObject.__init__(self, num_envs, torch.device(device))
        self.world = self.scenario.env_make_world(self.num_envs, self.device, **kwargs)

        self.agents = self.world.policy_agents
        self.n_agents = len(self.agents)
        self.max_steps = max_steps
        self.continuous_actions = continuous_actions
        self.dict_spaces = dict_spaces
        self.clamp_action = clamp_actions

        self.reset(seed=seed)

        # configure spaces
        self.multidiscrete_actions = multidiscrete_actions
        self.action_space = self.get_action_space()
        self.observation_space = self.get_observation_space()

        # rendering
        self.viewer = None
        self.headless = None
        self.visible_display = None
        self.text_lines = None

    def reset(
        self,
        seed: Optional[int] = None,
        return_observations: bool = True,
        return_info: bool = False,
        return_dones: bool = False,
    ):
        """
        Resets the environment in a vectorized way
        Returns observations for all envs and agents
        """
        if seed is not None:
            self.seed(seed)
        # reset world
        self.scenario.env_reset_world_at(env_index=None)
        self.steps = torch.zeros(self.num_envs, device=self.device)

        result = self.get_from_scenario(
            get_observations=return_observations,
            get_infos=return_info,
            get_rewards=False,
            get_dones=return_dones,
        )
        return result[0] if result and len(result) == 1 else result

    def reset_at(
        self,
        index: int,
        return_observations: bool = True,
        return_info: bool = False,
        return_dones: bool = False,
    ):
        """
        Resets the environment at index
        Returns observations for all agents in that environment
        """
        self._check_batch_index(index)
        self.scenario.env_reset_world_at(index)
        self.steps[index] = 0

        result = self.get_from_scenario(
            get_observations=return_observations,
            get_infos=return_info,
            get_rewards=False,
            get_dones=return_dones,
        )

        return result[0] if result and len(result) == 1 else result

    def get_from_scenario(
        self,
        get_observations: bool,
        get_rewards: bool,
        get_infos: bool,
        get_dones: bool,
        dict_agent_names: Optional[bool] = None,
    ):
        if not get_infos and not get_dones and not get_rewards and not get_observations:
            return
        if dict_agent_names is None:
            dict_agent_names = self.dict_spaces

        obs = rewards = infos = dones = None

        if get_observations:
            obs = {} if dict_agent_names else []
        if get_rewards:
            rewards = {} if dict_agent_names else []
        if get_infos:
            infos = {} if dict_agent_names else []

        for agent in self.agents:
            if get_rewards:
                reward = self.scenario.reward(agent).clone()
                if dict_agent_names:
                    rewards.update({agent.name: reward})
                else:
                    rewards.append(reward)
            if get_observations:
                observation = TorchUtils.recursive_clone(
                    self.scenario.observation(agent)
                )
                if dict_agent_names:
                    obs.update({agent.name: observation})
                else:
                    obs.append(observation)
            if get_infos:
                info = TorchUtils.recursive_clone(self.scenario.info(agent))
                if dict_agent_names:
                    infos.update({agent.name: info})
                else:
                    infos.append(info)

        if get_dones:
            dones = self.done()

        result = [obs, rewards, dones, infos]
        return [data for data in result if data is not None]

    def seed(self, seed=None):
        if seed is None:
            seed = 0
        torch.manual_seed(seed)
        np.random.seed(seed)
        random.seed(seed)
        return [seed]

    def step(self, actions: Union[List, Dict]):
        """Performs a vectorized step on all sub environments using `actions`.
        Args:
            actions: Is a list on len 'self.n_agents' of which each element is a torch.Tensor of shape
            '(self.num_envs, action_size_of_agent)'.
        Returns:
            obs: List on len 'self.n_agents' of which each element is a torch.Tensor
                 of shape '(self.num_envs, obs_size_of_agent)'
            rewards: List on len 'self.n_agents' of which each element is a torch.Tensor of shape '(self.num_envs)'
            dones: Tensor of len 'self.num_envs' of which each element is a bool
            infos : List on len 'self.n_agents' of which each element is a dictionary for which each key is a metric
                    and the value is a tensor of shape '(self.num_envs, metric_size_per_agent)'
        """
        if isinstance(actions, Dict):
            actions_dict = actions
            actions = []
            for agent in self.agents:
                try:
                    actions.append(actions_dict[agent.name])
                except KeyError:
                    raise AssertionError(
                        f"Agent '{agent.name}' not contained in action dict"
                    )
            assert (
                len(actions_dict) == self.n_agents
            ), f"Expecting actions for {self.n_agents}, got {len(actions_dict)} actions"

        assert (
            len(actions) == self.n_agents
        ), f"Expecting actions for {self.n_agents}, got {len(actions)} actions"
        for i in range(len(actions)):
            if not isinstance(actions[i], Tensor):
                actions[i] = torch.tensor(
                    actions[i], dtype=torch.float32, device=self.device
                )
            if len(actions[i].shape) == 1:
                actions[i].unsqueeze_(-1)
            assert (
                actions[i].shape[0] == self.num_envs
            ), f"Actions used in input of env must be of len {self.num_envs}, got {actions[i].shape[0]}"
            assert actions[i].shape[1] == self.get_agent_action_size(self.agents[i]), (
                f"Action for agent {self.agents[i].name} has shape {actions[i].shape[1]},"
                f" but should have shape {self.get_agent_action_size(self.agents[i])}"
            )

        # set action for each agent
        for i, agent in enumerate(self.agents):
            self._set_action(actions[i], agent)
        # Scenarios can define a custom action processor. This step takes care also of scripted agents automatically
        for agent in self.world.agents:
            self.scenario.env_process_action(agent)

        # advance world state
        self.world.step()

        self.steps += 1
        obs, rewards, dones, infos = self.get_from_scenario(
            get_observations=True, get_infos=True, get_rewards=True, get_dones=True
        )

        # print("\nStep results in unwrapped environment")
        # print(
        #     f"Actions len (n_agents): {len(actions)}, "
        #     f"actions[0] shape (num_envs, agent 0 action shape): {actions[0].shape}, "
        #     f"actions[0][0] (action agent 0 env 0): {actions[0][0]}"
        # )
        # print(
        #     f"Obs len (n_agents): {len(obs)}, "
        #     f"obs[0] shape (num_envs, agent 0 obs shape): {obs[0].shape}, obs[0][0] (obs agent 0 env 0): {obs[0][0]}"
        # )
        # print(
        #     f"Rewards len (n_agents): {len(rewards)}, rewards[0] shape (num_envs, 1): {rewards[0].shape}, "
        #     f"rewards[0][0] (agent 0 env 0): {rewards[0][0]}"
        # )
        # print(f"Dones len (n_envs): {len(dones)}, dones[0] (done env 0): {dones[0]}")
        # print(f"Info len (n_agents): {len(infos)}, info[0] (infos agent 0): {infos[0]}")
        return obs, rewards, dones, infos

    def done(self):
        dones = self.scenario.done().clone()
        if self.max_steps is not None:
            dones += self.steps >= self.max_steps
        return dones

    def get_action_space(self):
        if not self.dict_spaces:
            return spaces.Tuple(
                [self.get_agent_action_space(agent) for agent in self.agents]
            )
        else:
            return spaces.Dict(
                {
                    agent.name: self.get_agent_action_space(agent)
                    for agent in self.agents
                }
            )

    def get_observation_space(self):
        if not self.dict_spaces:
            return spaces.Tuple(
                [
                    self.get_agent_observation_space(
                        agent, self.scenario.observation(agent)
                    )
                    for agent in self.agents
                ]
            )
        else:
            return spaces.Dict(
                {
                    agent.name: self.get_agent_observation_space(
                        agent, self.scenario.observation(agent)
                    )
                    for agent in self.agents
                }
            )

    def get_agent_action_size(self, agent: Agent):
        if self.continuous_actions:
            return agent.action.action_size + (
                self.world.dim_c if not agent.silent else 0
            )
        elif self.multidiscrete_actions:
            return agent.action_size + (
                1 if not agent.silent and self.world.dim_c != 0 else 0
            )
        else:
            return 1

    def get_agent_action_space(self, agent: Agent):
        if self.continuous_actions:
            return spaces.Box(
                low=np.array(
                    (-agent.action.u_range_tensor).tolist()
                    + [0] * (self.world.dim_c if not agent.silent else 0),
                    dtype=np.float32,
                ),
                high=np.array(
                    agent.action.u_range_tensor.tolist()
                    + [1] * (self.world.dim_c if not agent.silent else 0),
                    dtype=np.float32,
                ),
                shape=(self.get_agent_action_size(agent),),
                dtype=np.float32,
            )
        elif self.multidiscrete_actions:
            actions = [3] * agent.action_size + (
                [self.world.dim_c] if not agent.silent and self.world.dim_c != 0 else []
            )
            return spaces.MultiDiscrete(actions)
        else:
            return spaces.Discrete(
                3**agent.action_size
                * (
                    self.world.dim_c
                    if not agent.silent and self.world.dim_c != 0
                    else 1
                )
            )

    def get_agent_observation_space(self, agent: Agent, obs: AGENT_OBS_TYPE):
        if isinstance(obs, Tensor):
            return spaces.Box(
                low=-np.float32("inf"),
                high=np.float32("inf"),
                shape=(len(obs[0]),),
                dtype=np.float32,
            )
        elif isinstance(obs, Dict):
            return spaces.Dict(
                {
                    key: self.get_agent_observation_space(agent, value)
                    for key, value in obs.items()
                }
            )
        else:
            raise NotImplementedError(
                f"Invalid type of observation {obs} for agent {agent.name}"
            )

    def _check_discrete_action(self, action: Tensor, low: int, high: int, type: str):
        assert torch.all(
            (action >= torch.tensor(low, device=self.device))
            * (action < torch.tensor(high, device=self.device))
        ), f"Discrete {type} actions are out of bounds, allowed int range [{low},{high})"

    # set env action for a particular agent
    def _set_action(self, action, agent):
        action = action.clone().detach().to(self.device)
        assert not action.isnan().any()
        agent.action.u = torch.zeros(
            self.batch_dim, agent.action_size, device=self.device, dtype=torch.float32
        )

        assert action.shape[1] == self.get_agent_action_size(agent), (
            f"Agent {agent.name} has wrong action size, got {action.shape[1]}, "
            f"expected {self.get_agent_action_size(agent)}"
        )
        if self.clamp_action and self.continuous_actions:
            action = action.clamp(-agent.action.u_range, agent.action.u_range)

        action_index = 0

        if self.continuous_actions:
            physical_action = action[:, action_index : action_index + agent.action_size]
            action_index += self.world.dim_p
            assert not torch.any(
                torch.abs(physical_action) > agent.action.u_range_tensor
            ), f"Physical actions of agent {agent.name} are out of its range {agent.u_range}"

            agent.action.u = physical_action.to(torch.float32)

        else:
            if not self.multidiscrete_actions:
                # This bit of code translates the discrete action (taken from a space that
                # is the cartesian product of all action spaces) into a multi discrete action.
                # For example, if agent.action_size=4, it will mean that the agent will have
                # 4 actions each with 3 possibilities (stay, decrement, increment).
                # The env will have a space Discrete(3**4).
                # This code will translate the action (with shape [n_envs,1] and range [0,3**4)) to an
                # action with shape [n_envs,4] and range [0,3).
                n_actions = self.get_agent_action_space(agent).n
                action_range = torch.arange(n_actions, device=self.device).expand(
                    self.world.batch_dim, n_actions
                )
                physical_action = action
                action_range = torch.where(action_range == physical_action, 1.0, 0.0)
                action_range = action_range.view(
                    (self.world.batch_dim,)
                    + (3,) * agent.action_size
                    + (self.world.dim_c,)
                    * (1 if not agent.silent and self.world.dim_c != 0 else 0)
                )
                action = action_range.nonzero()[:, 1:]

            # Now we have an action with shape [n_envs, action_size+comms_actions]
            for _ in range(agent.action_size):
                physical_action = action[:, action_index].unsqueeze(-1)
                self._check_discrete_action(
                    physical_action,
                    low=0,
                    high=3,
                    type="physical",
                )

                arr1 = physical_action == 1
                arr2 = physical_action == 2

                disc_action_value = agent.action.u_range_tensor[action_index]
                agent.action.u[:, action_index] -= disc_action_value * arr1.squeeze(-1)
                agent.action.u[:, action_index] += disc_action_value * arr2.squeeze(-1)

                action_index += 1

        agent.action.u *= agent.action.u_multiplier_tensor

        if agent.action.u_noise > 0:
            noise = (
                torch.randn(
                    *agent.action.u.shape, device=self.device, dtype=torch.float32
                )
                * agent.u_noise
            )
            agent.action.u += noise
        if self.world.dim_c > 0 and not agent.silent:
            if not self.continuous_actions:
                comm_action = action[:, action_index:]
                self._check_discrete_action(
                    comm_action, 0, self.world.dim_c, "communication"
                )
                comm_action = comm_action.long()
                agent.action.c = torch.zeros(
                    self.num_envs,
                    self.world.dim_c,
                    device=self.device,
                    dtype=torch.float32,
                )
                # Discrete to one-hot
                agent.action.c.scatter_(1, comm_action, 1)
            else:
                comm_action = action[:, action_index:]
                assert not torch.any(comm_action > 1) and not torch.any(
                    comm_action < 0
                ), "Comm actions are out of range [0,1]"
                agent.action.c = comm_action
            if agent.c_noise > 0:
                noise = (
                    torch.randn(
                        *agent.action.c.shape, device=self.device, dtype=torch.float32
                    )
                    * agent.c_noise
                )
                agent.action.c += noise

    def render(
        self,
        mode="human",
        env_index=0,
        agent_index_focus: int = None,
        visualize_when_rgb: bool = False,
        plot_position_function: Callable = None,
        plot_position_function_precision: float = 0.01,
        plot_position_function_range: Optional[
            Union[
                float,
                Tuple[float, float],
                Tuple[Tuple[float, float], Tuple[float, float]],
            ]
        ] = None,
        plot_position_function_cmap_range: Optional[Tuple[float, float]] = None,
        plot_position_function_cmap_alpha: Optional[float] = 1.0,
        plot_position_function_cmap_name: Optional[str] = "viridis",
    ):
        """
        Render function for environment using pyglet

        On servers use mode="rgb_array" and set
        ```
        export DISPLAY=':99.0'
        Xvfb :99 -screen 0 1400x900x24 > /dev/null 2>&1 &
        ```

        :param mode: One of human or rgb_array
        :param env_index: Index of the environment to render
        :param agent_index_focus: If specified the camera will stay on the agent with this index.
                                  If None, the camera will stay in the center and zoom out to contain all agents
        :param visualize_when_rgb: Also run human visualization when mode=="rgb_array"
        :param plot_position_function: A function to plot under the rendering.
        The function takes a numpy array with shape (n_points, 2), which represents a set of x,y values to evaluate f over and plot it
        It should output either an array with shape (n_points, 1) which will be plotted as a colormap
        or an array with shape (n_points, 4), which will be plotted as RGBA values
        :param plot_position_function_precision: The precision to use for plotting the function
        :param plot_position_function_range: The position range to plot the function in.
        If float, the range for x and y is (-function_range, function_range)
        If Tuple[float, float], the range for x is (-function_range[0], function_range[0]) and y is (-function_range[1], function_range[1])
        If Tuple[Tuple[float, float], Tuple[float, float]], the first tuple is the x range and the second tuple is the y range
        :param plot_position_function_cmap_range: The range of the cmap in case plot_position_function outputs a single value
        :param plot_position_function_cmap_alpha: The alpha of the cmap in case plot_position_function outputs a single value
        :return: Rgb array or None, depending on the mode
        """
        self._check_batch_index(env_index)
        assert (
            mode in self.metadata["render.modes"]
        ), f"Invalid mode {mode} received, allowed modes: {self.metadata['render.modes']}"
        if agent_index_focus is not None:
            assert 0 <= agent_index_focus < self.n_agents, (
                f"Agent focus in rendering should be a valid agent index"
                f" between 0 and {self.n_agents}, got {agent_index_focus}"
            )
        shared_viewer = agent_index_focus is None
        aspect_ratio = self.scenario.viewer_size[X] / self.scenario.viewer_size[Y]

        headless = mode == "rgb_array" and not visualize_when_rgb
        # First time rendering
        if self.visible_display is None:
            self.visible_display = not headless
            self.headless = headless
        # All other times headless should be the same
        else:
            assert self.visible_display is not headless

        # First time rendering
        if self.viewer is None:
            try:
                import pyglet
            except ImportError:
                raise ImportError(
                    "Cannot import pyg;et: you can install pyglet directly via 'pip install pyglet'."
                )

            try:
                # Try to use EGL
                pyglet.lib.load_library("EGL")

                # Only if we have GPUs
                from pyglet.libs.egl import egl
                from pyglet.libs.egl import eglext

                num_devices = egl.EGLint()
                eglext.eglQueryDevicesEXT(0, None, byref(num_devices))
                assert num_devices.value > 0

            except (ImportError, AssertionError):
                self.headless = False
            pyglet.options["headless"] = self.headless

            self._init_rendering()

        zoom = max(VIEWER_MIN_ZOOM, self.scenario.viewer_zoom)

        if aspect_ratio < 1:
            cam_range = torch.tensor([zoom, zoom / aspect_ratio], device=self.device)
        else:
            cam_range = torch.tensor([zoom * aspect_ratio, zoom], device=self.device)

        if shared_viewer:
            # zoom out to fit everyone
            all_poses = torch.stack(
                [agent.state.pos[env_index] for agent in self.world.agents], dim=0
            )
            max_agent_radius = max(
                [agent.shape.circumscribed_radius() for agent in self.world.agents]
            )
            viewer_size_fit = (
                torch.stack(
                    [
                        torch.max(torch.abs(all_poses[:, X])),
                        torch.max(torch.abs(all_poses[:, Y])),
                    ]
                )
                + 2 * max_agent_radius
            )

            viewer_size = torch.maximum(
                viewer_size_fit / cam_range, torch.tensor(zoom, device=self.device)
            )
            cam_range *= torch.max(viewer_size)
            self.viewer.set_bounds(
                -cam_range[X],
                cam_range[X],
                -cam_range[Y],
                cam_range[Y],
            )
        else:
            # update bounds to center around agent
            pos = self.agents[agent_index_focus].state.pos[env_index]
            self.viewer.set_bounds(
                pos[X] - cam_range[X],
                pos[X] + cam_range[X],
                pos[Y] - cam_range[Y],
                pos[Y] + cam_range[Y],
            )

        # Render
        self._set_agent_comm_messages(env_index)

        if plot_position_function is not None:
            self.viewer.add_onetime(
                self.plot_function(
                    plot_position_function,
                    precision=plot_position_function_precision,
                    plot_range=plot_position_function_range,
                    cmap_range=plot_position_function_cmap_range,
                    cmap_alpha=plot_position_function_cmap_alpha,
                    cmap_name=plot_position_function_cmap_name,
                )
            )

        from vmas.simulator.rendering import Grid

        if self.scenario.plot_grid:
            grid = Grid(spacing=self.scenario.grid_spacing)
            grid.set_color(*vmas.simulator.utils.Color.BLACK.value, alpha=0.3)
            self.viewer.add_onetime(grid)

        self.viewer.add_onetime_list(self.scenario.extra_render(env_index))

        for entity in self.world.entities:
            self.viewer.add_onetime_list(entity.render(env_index=env_index))

        # render to display or array
        return self.viewer.render(return_rgb_array=mode == "rgb_array")

    def plot_function(
        self, f, precision, plot_range, cmap_range, cmap_alpha, cmap_name
    ):
        from vmas.simulator.rendering import render_function_util

        if plot_range is None:
            assert self.viewer.bounds is not None, "Set viewer bounds before plotting"
            x_min, x_max, y_min, y_max = self.viewer.bounds.tolist()
            plot_range = [x_min - precision, x_max - precision], [
                y_min - precision,
                y_max + precision,
            ]

        geom = render_function_util(
            f=f,
            precision=precision,
            plot_range=plot_range,
            cmap_range=cmap_range,
            cmap_alpha=cmap_alpha,
            cmap_name=cmap_name,
        )
        return geom

    def _init_rendering(self):
        from vmas.simulator import rendering

        self.viewer = rendering.Viewer(
            *self.scenario.viewer_size, visible=self.visible_display
        )

        self.text_lines = []
        idx = 0
        if self.world.dim_c > 0:
            for agent in self.world.agents:
                if not agent.silent:
                    text_line = rendering.TextLine(y=idx * 40)
                    self.viewer.geoms.append(text_line)
                    self.text_lines.append(text_line)
                    idx += 1

    def _set_agent_comm_messages(self, env_index: int):
        # Render comm messages
        if self.world.dim_c > 0:
            idx = 0
            for agent in self.world.agents:
                if not agent.silent:
                    assert (
                        agent.state.c is not None
                    ), "Agent has no comm state but it should"
                    if self.continuous_actions:
                        word = (
                            "["
                            + ",".join(
                                [f"{comm:.2f}" for comm in agent.state.c[env_index]]
                            )
                            + "]"
                        )
                    else:
                        word = ALPHABET[torch.argmax(agent.state.c[env_index]).item()]

                    message = agent.name + " sends " + word + "   "
                    self.text_lines[idx].set_text(message)
                    idx += 1

    @override(TorchVectorizedObject)
    def to(self, device: DEVICE_TYPING):
        device = torch.device(device)
        self.scenario.to(device)
        super().to(device)<|MERGE_RESOLUTION|>--- conflicted
+++ resolved
@@ -42,11 +42,8 @@
         continuous_actions: bool = True,
         seed: Optional[int] = None,
         dict_spaces: bool = False,
-<<<<<<< HEAD
+        multidiscrete_actions: bool = False,
         clamp_actions: bool = False,
-=======
-        multidiscrete_actions: bool = False,
->>>>>>> f09a406a
         **kwargs,
     ):
         if multidiscrete_actions:
