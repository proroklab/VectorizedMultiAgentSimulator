--- conflicted
+++ resolved
@@ -3,15 +3,10 @@
 #  All rights reserved.
 
 from typing import Union
-<<<<<<< HEAD
-=======
 
 import torch
 from torch import Tensor
->>>>>>> 9a63a811
 
-import torch
-from torch import Tensor
 import vmas.simulator.core
 import vmas.simulator.utils
 
