--- conflicted
+++ resolved
@@ -37,17 +37,6 @@
     def f(self, state, steering_command, v_command):
         theta = state[:, 2]  # Yaw angle
         beta = torch.atan2(
-<<<<<<< HEAD
-            torch.tan(steering_command) * self.l_r / (self.l_f + self.l_r), torch.tensor(1)
-        )  # [-pi, pi] slip angle 
-        dx = v_command * torch.cos(theta + beta)
-        dy = v_command * torch.sin(theta + beta)
-        dtheta = v_command / (self.l_f + self.l_r) * torch.cos(beta) * torch.tan(steering_command)
-        return torch.stack(
-            (dx, dy, dtheta), dim=1
-        )  # [batch_size,3]
-            
-=======
             torch.tan(steering_command) * self.l_r / (self.l_f + self.l_r),
             torch.tensor(1, device=self.world.device),
         )  # [-pi, pi] slip angle
@@ -61,7 +50,6 @@
         )
         return torch.stack((dx, dy, dtheta), dim=1)  # [batch_size,3]
 
->>>>>>> be5deac1
     def euler(self, state, steering_command, v_command):
         # Calculate the change in state using Euler's method
         # For Euler's method, see https://math.libretexts.org/Bookshelves/Calculus/Book%3A_Active_Calculus_(Boelkins_et_al.)/07%3A_Differential_Equations/7.03%3A_Euler's_Method (the full link may not be recognized properly, please copy and paste in your browser)
@@ -84,15 +72,8 @@
         # Extracts the velocity and steering angle from the agent's actions and convert them to physical force and torque
         v_command = self.agent.action.u[:, 0]
         # Ensure speed is within bounds
-<<<<<<< HEAD
-        v_command = torch.clamp(
-            v_command, -self.agent.max_speed, self.agent.max_speed
-        )
-        steering_command =  self.agent.action.u[:, 1]
-=======
         v_command = torch.clamp(v_command, -self.agent.max_speed, self.agent.max_speed)
         steering_command = self.agent.action.u[:, 1]
->>>>>>> be5deac1
         # Ensure steering angle is within bounds
         steering_command = torch.clamp(
             steering_command, -self.max_steering_angle, self.max_steering_angle
@@ -101,23 +82,6 @@
         # Current state of the agent
         state = torch.cat((self.agent.state.pos, self.agent.state.rot), dim=1)
 
-<<<<<<< HEAD
-        v_cur_x = self.agent.state.vel[:, 0] # Current velocity in x-direction
-        v_cur_y = self.agent.state.vel[:, 1] # Current velocity in y-direction
-        v_cur_angular = self.agent.state.ang_vel[:, 0] # Current angular velocity
-
-        # Select the integration method to calculate the change in state
-        if self.integration == "euler":
-            state_change = self.euler(state, steering_command, v_command)
-        else:
-            state_change = self.runge_kutta(state, steering_command, v_command)
-
-        # Calculate the accelerations required to achieve the change in state.
-        # Note that in `core.py`, position is updated by `pos += vel_new * dt` with `vel_new` being calculated by `vel_new += force / mass`. The same principle applies to rotation.
-        acceleration_x = (state_change[:, 0] - v_cur_x * self.dt) / self.dt**2
-        acceleration_y = (state_change[:, 1] - v_cur_y * self.dt) / self.dt**2
-        acceleration_angular = (state_change[:, 2] - v_cur_angular * self.dt) / self.dt**2
-=======
         v_cur_x = self.agent.state.vel[:, 0]  # Current velocity in x-direction
         v_cur_y = self.agent.state.vel[:, 1]  # Current velocity in y-direction
         v_cur_angular = self.agent.state.ang_vel[:, 0]  # Current angular velocity
@@ -134,7 +98,6 @@
         acceleration_angular = (
             delta_state[:, 2] - v_cur_angular * self.dt
         ) / self.dt**2
->>>>>>> be5deac1
 
         # Calculate the forces required for the linear accelerations
         force_x = self.agent.mass * acceleration_x
