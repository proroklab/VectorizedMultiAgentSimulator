--- conflicted
+++ resolved
@@ -3,15 +3,10 @@
 #  All rights reserved.
 
 from typing import Union
-<<<<<<< HEAD
-=======
 
 import torch
 from torch import Tensor
->>>>>>> 32105879
 
-import torch
-from torch import Tensor
 import vmas.simulator.core
 import vmas.simulator.utils
 
@@ -47,44 +42,11 @@
     def euler(self, f, state):
         # Update the state using Euler's method
         # For Euler's method, see https://math.libretexts.org/Bookshelves/Calculus/Book%3A_Active_Calculus_(Boelkins_et_al.)/07%3A_Differential_Equations/7.03%3A_Euler's_Method (the full link may not be recognized properly, please copy and paste in your browser)
-<<<<<<< HEAD
-        x = state[:, 0]
-        y = state[:, 1]
-        theta = state[:, 2]  # jaw angle
-
-        beta = torch.atan(
-            torch.tan(steering_angle) * self.l_r / (self.l_f + self.l_r)
-        )  # slip angle
-        x += velocity * torch.cos(theta + beta) * self.dt
-        y += velocity * torch.sin(theta + beta) * self.dt
-        theta += velocity / (self.l_f + self.l_r) * torch.sin(beta) * self.dt
-
-        return torch.stack(
-            (x, y, theta), dim=1
-        )  # Should return torch.Size([batch_size,3])
-
-    def runge_kutta(self, state, velocity, steering_angle):
-        # Update the state using fourth-order Runge-Kutta method
-        # For Runge-Kutta method, see https://math.libretexts.org/Courses/Monroe_Community_College/MTH_225_Differential_Equations/3%3A_Numerical_Methods/3.3%3A_The_Runge-Kutta_Method
-        def f(state):
-            theta = state[:, 2]  # jaw angle
-            beta = torch.atan(
-                torch.tan(steering_angle) * self.l_r / (self.l_f + self.l_r)
-            )  # slip angle
-            dx = velocity * torch.cos(theta + beta)
-            dy = velocity * torch.sin(theta + beta)
-            dtheta = velocity / (self.l_f + self.l_r) * torch.sin(beta)
-            return torch.stack(
-                (dx, dy, dtheta), dim=1
-            )  # Should return torch.Size([batch_size,3])
-
-=======
         return state + self.dt * f(state)
 
     def runge_kutta(self, f, state):
         # Update the state using fourth-order Runge-Kutta method
         # For Runge-Kutta method, see https://math.libretexts.org/Courses/Monroe_Community_College/MTH_225_Differential_Equations/3%3A_Numerical_Methods/3.3%3A_The_Runge-Kutta_Method
->>>>>>> 32105879
         k1 = f(state)
         k2 = f(state + self.dt * k1 / 2)
         k3 = f(state + self.dt * k2 / 2)
@@ -102,8 +64,6 @@
 
         # Current state of the agent
         state = torch.cat((self.agent.state.pos, self.agent.state.rot), dim=1)
-<<<<<<< HEAD
-=======
 
         def f(state):
             theta = state[:, 2]  # jaw angle
@@ -116,17 +76,12 @@
             return torch.stack(
                 (dx, dy, dtheta), dim=1
             )  # Should return torch.Size([batch_size,3])
->>>>>>> 32105879
 
         # Select the integration method
         if self.integration == "euler":
             new_state = self.euler(f, state)
         else:
-<<<<<<< HEAD
-            new_state = self.runge_kutta(state, velocity, steering_angle)
-=======
             new_state = self.runge_kutta(f, state)
->>>>>>> 32105879
 
         # Calculate the change in state
         delta_state = new_state - state
