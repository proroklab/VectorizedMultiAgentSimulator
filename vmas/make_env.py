#  Copyright (c) 2022-2024.
#  ProrokLab (https://www.proroklab.org/)
#  All rights reserved.

from typing import Optional, Union

from vmas import scenarios
from vmas.simulator.environment import Environment
from vmas.simulator.environment import Wrapper
from vmas.simulator.scenario import BaseScenario
from vmas.simulator.utils import DEVICE_TYPING


def make_env(
    scenario: Union[str, BaseScenario],
    num_envs: int = 32,
    device: DEVICE_TYPING = "cpu",
    continuous_actions: bool = True,
    wrapper: Optional[
        Wrapper
    ] = None,  # One of: None, vmas.Wrapper.RLLIB, and vmas.Wrapper.GYM
    max_steps: Optional[int] = None,
    seed: Optional[int] = None,
    dict_spaces: bool = False,
<<<<<<< HEAD
    clamp_actions: bool = False,
=======
    multidiscrete_actions: bool = False,
>>>>>>> f09a406a
    **kwargs,
):
    """
    Create a vmas environment
    Args:
        scenario: Scenario to load. Can be the name of a file in the "scenarios" folder or a `BaseScenario` class.
        num_envs: Number of vectorized simulation environments.
        device: Device for simulation
        continuous_actions: Weather to use continuous actions.
        wrapper: Wrapper class to use. For example can be Wrapper.RLLIB.
        max_steps: Maximum number of steps in each vectorized environment after which done is returned
        seed: seed
        dict_spaces:  Weather to use dictionary i/o spaces with format {agent_name: tensor}
<<<<<<< HEAD
        for obs, rewards, and info instead of tuples.
        clamp_actions: Weather to clamp input actions to the range instead of throwing
            an error when continuous_actions is True and actions are out of bounds
=======
            for obs, rewards, and info instead of tuples.
        multidiscrete_actions (bool): Whether to use multidiscrete_actions action spaces when continuous_actions=False.
            Otherwise, (default) the action space will be Discrete, and it will be the cartesian product of the
            action spaces of an agent.
>>>>>>> f09a406a
        **kwargs ():

    Returns:

    """

    # load scenario from script
    if isinstance(scenario, str):
        if not scenario.endswith(".py"):
            scenario += ".py"
        scenario = scenarios.load(scenario).Scenario()
    env = Environment(
        scenario,
        num_envs=num_envs,
        device=device,
        continuous_actions=continuous_actions,
        max_steps=max_steps,
        seed=seed,
        dict_spaces=dict_spaces,
<<<<<<< HEAD
        clamp_actions=clamp_actions,
=======
        multidiscrete_actions=multidiscrete_actions,
>>>>>>> f09a406a
        **kwargs,
    )

    return wrapper.get_env(env) if wrapper is not None else env<|MERGE_RESOLUTION|>--- conflicted
+++ resolved
@@ -22,11 +22,8 @@
     max_steps: Optional[int] = None,
     seed: Optional[int] = None,
     dict_spaces: bool = False,
-<<<<<<< HEAD
+    multidiscrete_actions: bool = False,
     clamp_actions: bool = False,
-=======
-    multidiscrete_actions: bool = False,
->>>>>>> f09a406a
     **kwargs,
 ):
     """
@@ -40,16 +37,12 @@
         max_steps: Maximum number of steps in each vectorized environment after which done is returned
         seed: seed
         dict_spaces:  Weather to use dictionary i/o spaces with format {agent_name: tensor}
-<<<<<<< HEAD
-        for obs, rewards, and info instead of tuples.
-        clamp_actions: Weather to clamp input actions to the range instead of throwing
-            an error when continuous_actions is True and actions are out of bounds
-=======
             for obs, rewards, and info instead of tuples.
         multidiscrete_actions (bool): Whether to use multidiscrete_actions action spaces when continuous_actions=False.
             Otherwise, (default) the action space will be Discrete, and it will be the cartesian product of the
             action spaces of an agent.
->>>>>>> f09a406a
+        clamp_actions: Weather to clamp input actions to the range instead of throwing
+            an error when continuous_actions is True and actions are out of bounds
         **kwargs ():
 
     Returns:
@@ -69,11 +62,8 @@
         max_steps=max_steps,
         seed=seed,
         dict_spaces=dict_spaces,
-<<<<<<< HEAD
+        multidiscrete_actions=multidiscrete_actions,
         clamp_actions=clamp_actions,
-=======
-        multidiscrete_actions=multidiscrete_actions,
->>>>>>> f09a406a
         **kwargs,
     )
 
